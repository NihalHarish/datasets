--- conflicted
+++ resolved
@@ -40,13 +40,8 @@
 
 from . import config
 from .arrow_reader import ArrowReader
-<<<<<<< HEAD
-from .arrow_writer import ArrowWriter, TypedSequence
+from .arrow_writer import ArrowWriter, OptimizedTypedSequence
 from .features import Features, cast_to_python_objects
-=======
-from .arrow_writer import ArrowWriter, OptimizedTypedSequence
-from .features import Features, Value, cast_to_python_objects
->>>>>>> d5541ed5
 from .filesystems import extract_path_from_uri, is_remote_filesystem
 from .fingerprint import (
     fingerprint_transform,
@@ -423,49 +418,6 @@
         if hasattr(self, "_indices"):
             del self._indices
 
-<<<<<<< HEAD
-=======
-    def __getstate__(self):
-        state = self.__dict__.copy()
-        state["_info"] = json.dumps(asdict(state["_info"]))
-        state["_split"] = str(state["_split"]) if isinstance(state["_split"], NamedSplit) else state["_split"]
-        if self._data_files:
-            state["_data"] = None
-        if self._indices_data_files:
-            state["_indices"] = None
-        logger.debug("Copying history")
-        state["_inplace_history"] = [{"transforms": list(h["transforms"])} for h in state["_inplace_history"]]
-        return state
-
-    def __setstate__(self, state):
-        assert (
-            state.get("_data") is not None or state.get("_data_files") is not None
-        ), "tried to unpickle a dataset without arrow_table or data_files"
-        state = state.copy()
-        state["_info"] = DatasetInfo.from_dict(json.loads(state["_info"]))
-        state["_split"] = NamedSplit(state["_split"]) if isinstance(state["_split"], str) else state["_split"]
-        self.__dict__ = state
-        reader = ArrowReader("", self.info)
-        # Read arrow tables
-        if self._data is None and self._data_files:
-            tables = []
-            for data_file, inplace_hist_per_file in zip(self._data_files, self._inplace_history):
-                # Replay in-place history of transforms (cast_, rename_column_, etc.)
-                pa_table = reader._read_files([data_file])
-                sub_dataset = Dataset(pa_table, fingerprint="")
-                for inplace_transform_name, args, kwargs in inplace_hist_per_file["transforms"]:
-                    out = getattr(sub_dataset, inplace_transform_name)(*args, **kwargs)
-                    sub_dataset = sub_dataset if out is None else out
-                tables.append(sub_dataset._data)
-            tables = [t for t in tables if len(t) > 0]
-            # fix all-empty tables
-            tables = tables or [pa.Table.from_batches([], schema=pa.schema(self.info.features.type))]
-            self._data = pa.concat_tables(tables)
-        reader = ArrowReader("", DatasetInfo(features=Features({"indices": Value("int64")})))
-        if self._indices is None and self._indices_data_files:
-            self._indices = reader._read_files(self._indices_data_files)
-
->>>>>>> d5541ed5
     def save_to_disk(self, dataset_path: str, fs=None):
         """
         Saves a dataset to a dataset directory, or in a filesystem using either :class:`datasets.filesystem.S3FileSystem` or any implementation of ``fsspec.spec.AbstractFileSystem``.
