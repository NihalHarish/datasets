--- conflicted
+++ resolved
@@ -100,16 +100,9 @@
 def test_read_files(in_memory, dataset, arrow_file):
     filename = arrow_file
     reader = ArrowReader("", None)
-<<<<<<< HEAD
-    previous_allocated_memory = pa.total_allocated_bytes()
-    dataset_kwargs = reader.read_files([{"filename": filename}], in_memory=in_memory)
-    increased_allocated_memory = (pa.total_allocated_bytes() - previous_allocated_memory) > 0
-    assert dataset_kwargs.keys() == set(["arrow_table", "info", "split"])
-=======
     with assert_arrow_memory_increases() if in_memory else assert_arrow_memory_doesnt_increase():
         dataset_kwargs = reader.read_files([{"filename": filename}], in_memory=in_memory)
-    assert dataset_kwargs.keys() == set(["arrow_table", "data_files", "info", "split"])
->>>>>>> d5541ed5
+    assert dataset_kwargs.keys() == set(["arrow_table", "info", "split"])
     table = dataset_kwargs["arrow_table"]
     assert table.shape == dataset.data.shape
     assert set(table.column_names) == set(dataset.data.column_names)
